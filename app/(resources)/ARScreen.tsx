import { StyleSheet, View, Platform, PanResponder, GestureResponderEvent, PanResponderGestureState, TouchableOpacity, Text, Animated, Dimensions } from 'react-native';
import { GLView } from 'expo-gl';
import { Renderer } from 'expo-three';
import { Asset } from 'expo-asset';
import { GLTFLoader, GLTF } from 'three/examples/jsm/loaders/GLTFLoader';
import * as THREE from 'three';
import React, { useRef, useState, useEffect } from 'react';

// Update path to use assets inside the app directory
const MODEL = Asset.fromModule(require('../assets/pharynx_and_floor_of_mouth.glb'));

// Type definition for our label data - simplified
interface Label {
  id: string;
  name: string;
  color: string;
  worldPosition: THREE.Vector3; // Original position in 3D space
}

export default function ARScreen() {
  let timeout: number;
  // Declare model variable at component scope
  let model: GLTF | null = null;
  
  // Add zoom reference for pinch-to-zoom
  const zoomRef = useRef({ scale: 0.05, lastDistance: 0 });
  // Ref for position with limits to prevent going off screen
  const positionRef = useRef({ x: 0, y: 0 });
  // Ref for rotation values
  const rotationRef = useRef({ x: 0, y: 0 });
  // Track whether we're rotating or panning in single-finger mode
  const gestureRef = useRef({ mode: 'none', initialTouchTime: 0 });
  
  // State for storing the GL instance
  const glRef = useRef<any>(null);
  const sceneRef = useRef<THREE.Scene | null>(null);
  const cameraRef = useRef<THREE.PerspectiveCamera | null>(null);
  const rendererRef = useRef<Renderer | null>(null);

  // Anatomical colors and labels mapping
  const anatomicalParts = [
    { name: 'Vocalis Muscle', color: '#8B0000' },
    { name: 'Lateral Cricoarytenoid Muscle', color: '#A52A2A' },
    { name: 'Posterior Cricoarytenoid Muscle', color: '#CD5C5C' },
    { name: 'Thyroid Cartilage', color: '#E8E8E8' },
    { name: 'Cricoid Cartilage', color: '#DCDCDC' },
    { name: 'Arytenoid Cartilages', color: '#D3D3D3' },
    { name: 'Cricothyroid Ligament', color: '#FFE4B5' },
    { name: 'Vocal Ligament', color: '#DEB887' },
    { name: 'Mucosa', color: '#FFB6C1' },
  ];

  const getAnatomicalColor = (meshName: string, index: number): string => {
    // ...existing code...
  };

  const loadModel = async () => {
    // ...existing code...
  };

  // Function to calculate distance between two touches for pinch-to-zoom
  const getDistance = (touches: any[]): number => {
    // ...existing code...
  };

  // Function to normalize model size
  const normalizeModel = (modelScene: THREE.Object3D) => {
    // ...existing code...
  };

  // Create pan responder for handling touch gestures
  const panResponder = PanResponder.create({
    onStartShouldSetPanResponder: () => true,
    
    // Handle gesture start
    onPanResponderGrant: (evt) => {
      const touches = evt.nativeEvent.touches;
      
      // Initialize last distance for pinch zoom
      if (touches.length === 2) {
        zoomRef.current.lastDistance = getDistance(touches);
      } 
      // For single touch, track the start time to differentiate between short/long moves
      else if (touches.length === 1) {
        gestureRef.current = {
          mode: 'none', // Will be determined on first move
          initialTouchTime: Date.now()
        };
      }
    },
    
    onPanResponderMove: (evt: GestureResponderEvent, gestureState: PanResponderGestureState) => {
      const touches = evt.nativeEvent.touches;
      
      // Handle pinch to zoom with two fingers
      if (touches.length === 2) {
        const currentDistance = getDistance(touches);
        
        // Calculate zoom change factor
        if (zoomRef.current.lastDistance > 0) {
          const distanceChange = currentDistance - zoomRef.current.lastDistance;
          const scaleFactor = 1 + distanceChange * 0.001; // Adjust sensitivity
          
          // Update scale with constraints appropriate for normalized models
          const newScale = zoomRef.current.scale * scaleFactor;
          zoomRef.current.scale = Math.max(0.2, Math.min(3.0, newScale)); // Allow range from 0.2x to 3.0x
          
          // Apply scale to model
          if (model && model.scene) {
            model.scene.scale.set(
              zoomRef.current.scale,
              zoomRef.current.scale,
              zoomRef.current.scale
            );
            
            // Update the model's matrix to ensure proper transformation
            model.scene.updateMatrix();
            model.scene.updateMatrixWorld(true);
            
            // Request render update with a small delay to ensure matrix updates properly
            setTimeout(() => requestRender(), 0);
          }
        }
        
        // Store current distance for next move
        zoomRef.current.lastDistance = currentDistance;
      }
      // Handle single finger for both rotation and limited panning
      else if (touches.length === 1) {
        const moveTime = Date.now() - gestureRef.current.initialTouchTime;
        const moveMagnitude = Math.sqrt(
          gestureState.dx * gestureState.dx + gestureState.dy * gestureState.dy
        );
        
        // If we haven't decided on a mode yet, determine based on movement
        if (gestureRef.current.mode === 'none') {
          // If movement is fast or diagonal, use rotation mode
          if (moveTime < 150 || (Math.abs(gestureState.dx) > 5 && Math.abs(gestureState.dy) > 5)) {
            gestureRef.current.mode = 'rotate';
          } else {
            // Otherwise use pan mode
            gestureRef.current.mode = 'pan';
          }
        }
        
        // Apply the appropriate transformation based on mode
        if (gestureRef.current.mode === 'rotate') {
          // Update rotation based on finger movement with reduced sensitivity
          rotationRef.current = {
            y: rotationRef.current.y + gestureState.dx * 0.003,
            x: rotationRef.current.x + gestureState.dy * 0.003,
          };
          
          // Apply rotation to the model if it exists
          if (model && model.scene) {
            model.scene.rotation.y = rotationRef.current.y;
            model.scene.rotation.x = rotationRef.current.x;
            
            // Update the model's matrix
            model.scene.updateMatrix();
            model.scene.updateMatrixWorld(true);
            
            // Update render without delay for smooth interaction
            requestRender();
          }
        } else {
          // Handle pan with limits to prevent going off screen
          // Calculate new position with a reduced movement multiplier
          const newPosX = positionRef.current.x + gestureState.dx * 0.001;
          const newPosY = positionRef.current.y - gestureState.dy * 0.001; // Invert Y for natural movement
          
          // Apply position limits to keep model visible
          const positionLimit = 1.5; // Limit based on normalized model size
          positionRef.current = {
            x: Math.max(-positionLimit, Math.min(positionLimit, newPosX)),
            y: Math.max(-positionLimit, Math.min(positionLimit, newPosY)),
          };
          
          // Apply position to the model if it exists
          if (model && model.scene) {
            // Get the current center position 
            const box = new THREE.Box3().setFromObject(model.scene);
            const center = box.getCenter(new THREE.Vector3());
            
            // Apply panning offset to the model
            model.scene.position.x = positionRef.current.x - center.x;
            model.scene.position.y = positionRef.current.y - center.y;
            
            // Update the model's matrix
            model.scene.updateMatrix();
            model.scene.updateMatrixWorld(true);
            
            // Update render without delay for smooth interaction
            requestRender();
          }
        }
      }
    },
    
    // Handle gesture end
    onPanResponderRelease: () => {
      zoomRef.current.lastDistance = 0;
      gestureRef.current.mode = 'none';
    },
  });

  // State to manage labels
  const [labels, setLabels] = useState<Label[]>([]);
  // State to track if labels are visible
  const [showLabels, setShowLabels] = useState(true);
  // Animation value for label opacity
  const labelOpacity = useRef(new Animated.Value(1)).current;
  const [selectedLabel, setSelectedLabel] = useState<string | null>(null);
  
  // Window dimensions for positioning
  const windowWidth = Dimensions.get('window').width;
  const windowHeight = Dimensions.get('window').height;

  // Simplified function to extract labels from model
  const extractLabelsFromModel = (modelScene: THREE.Object3D) => {
    // Create a simple label for each anatomical part
    const extractedLabels = anatomicalParts.map((part, index) => ({
      id: `label-${index}`,
      name: part.name,
      color: part.color,
      worldPosition: new THREE.Vector3(0, index * 0.5 - 1, 0) // Position labels vertically stacked
    }));
    
    setLabels(extractedLabels);
  };

  // Function to toggle labels visibility
  const toggleLabels = () => {
    const newState = !showLabels;
    setShowLabels(newState);
    
    // Animate opacity change
    Animated.timing(labelOpacity, {
      toValue: newState ? 1 : 0,
      duration: 300,
      useNativeDriver: true
    }).start();
  };

  // Function to request a render update
  const requestRender = () => {
    if (glRef.current && sceneRef.current && cameraRef.current && rendererRef.current) {
      // Update the model's matrices to ensure proper transformation
      if (model && model.scene) {
        model.scene.updateMatrixWorld(true);
      }
      
      rendererRef.current.render(sceneRef.current, cameraRef.current);
      glRef.current.endFrameEXP();
    }
  };

<<<<<<< HEAD
=======
  const onContextCreate = async (gl: any) => {
    // Store GL instance in ref
    glRef.current = gl;
    
    const scene = new THREE.Scene();
    sceneRef.current = scene;
    
    const camera = new THREE.PerspectiveCamera(
      75, gl.drawingBufferWidth / gl.drawingBufferHeight, 0.1, 1000
    );
    cameraRef.current = camera;
    
    const renderer = new Renderer({ gl });
    rendererRef.current = renderer;
    renderer.setSize(gl.drawingBufferWidth, gl.drawingBufferHeight);

    try {
      const modelURI = await loadModel();
      console.log('Model URI received:', modelURI);
      
      if (!modelURI) {
        throw new Error('Could not resolve model URI');
      }

      const loader = new GLTFLoader();
      
      // For debugging
      loader.setPath('');
      
      // For Expo managed workflows, this approach works well
      const response = await fetch(modelURI);
      const blob = await response.blob();
      const arrayBuffer = await new Promise((resolve, reject) => {
        const reader = new FileReader();
        reader.onload = () => resolve(reader.result);
        reader.onerror = reject;
        reader.readAsArrayBuffer(blob);
      });
      
      // Fix: Assign to the model variable declared at component scope
      model = await new Promise<GLTF>((resolve, reject) => {
        loader.parse(
          arrayBuffer as ArrayBuffer,
          '',
          resolve,
          reject
        );
      });

      // Replace all materials with anatomically colored materials based on mesh index
      let meshIndex = 0;
      model.scene.traverse((child) => {
        if (child instanceof THREE.Mesh) {
          // Get appropriate color for this anatomical part
          const colorHex = getAnatomicalColor(child.name, meshIndex);
          const color = new THREE.Color(colorHex);
          
          // Create a simple phong material for better lighting
          const material = new THREE.MeshPhongMaterial({
            color: color,
            specular: 0x333333,
            shininess: 30,
            flatShading: false,
            transparent: true,
            opacity: 0.95,
          });
          
          // Apply the material to the mesh
          child.material = material;
          
          // Log for debugging
          console.log(`Applied ${colorHex} to mesh: ${child.name}`);
          
          // Increment mesh counter
          meshIndex++;
        }
      });

      // Apply normalization to ensure consistent size across models
      // This replaces the manual scaling code
      normalizeModel(model.scene);
      
      // Initialize position reference with the model's centered position
      positionRef.current = {
        x: model.scene.position.x,
        y: model.scene.position.y
      };
      
      scene.add(model.scene);

      // Extract labels from the model
      extractLabelsFromModel(model.scene);
      
    } catch (error) {
      console.error('Error loading model:', error);
      if (error instanceof Error) {
        console.error('Error details:', error.message);
        console.error('Error stack:', error.stack);
      }
    }

    // Enhance lighting for better material visibility
    const ambientLight = new THREE.AmbientLight(0xffffff, 0.7); // Increased intensity
    scene.add(ambientLight);
    
    const pointLight = new THREE.PointLight(0xffffff, 1);
    pointLight.position.set(5, 5, 5);
    scene.add(pointLight);
    
    // Add a secondary light from another angle for better depth
    const pointLight2 = new THREE.PointLight(0xffffff, 0.8);
    pointLight2.position.set(-5, -2, 2);
    scene.add(pointLight2);

    // Increased camera distance to see the properly scaled model
    camera.position.z = 5;

    // Initial render
    renderer.render(scene, camera);
    gl.endFrameEXP();
  };

>>>>>>> 46d70843
  // Function to reset model position, rotation and zoom
  const resetModel = () => {
    if (model && model.scene) {
      // Calculate bounding box to determine model size
      const box = new THREE.Box3().setFromObject(model.scene);
      
      // Reset position
      const center = box.getCenter(new THREE.Vector3());
      model.scene.position.sub(center);
      positionRef.current = { x: 0, y: 0 };
      
      // Reset rotation
      model.scene.rotation.x = 0;
      model.scene.rotation.y = 0;
      rotationRef.current = { x: 0, y: 0 };
      
      // Reset zoom - using the original normalized scale
      const normalizedScale = zoomRef.current.scale;
      model.scene.scale.set(normalizedScale, normalizedScale, normalizedScale);
      
      // Request render update
      requestRender();
    }
    // Also clear selected label
    setSelectedLabel(null);
    
    // Reset all material opacities
    if (model && model.scene) {
      model.scene.traverse((child) => {
        if (child instanceof THREE.Mesh && child.material) {
          const material = child.material as THREE.MeshPhongMaterial;
          material.opacity = 0.95;
        }
      });
    }
    
    requestRender();
  };

  // Select a label to highlight its corresponding part
  const selectLabel = (labelId: string) => {
    setSelectedLabel(labelId === selectedLabel ? null : labelId);
    
    // Highlight the corresponding model part
    if (model && model.scene) {
      const selectedPart = labels.find(l => l.id === labelId);
      
      model.scene.traverse((child) => {
        if (child instanceof THREE.Mesh && child.material) {
          const material = child.material as THREE.MeshPhongMaterial;
          
          // Reset all materials to original appearance
          const originalColor = getAnatomicalColor(child.name, parseInt(child.name.split('_')[1] || '0'));
          material.opacity = 0.95;
          
          // If this part matches the selected label, highlight it
          if (selectedPart && material.color.getHexString() === selectedPart.color.replace('#', '').toLowerCase()) {
            material.opacity = 1.0; // Full opacity for selected parts
          } else if (selectedPart) {
            material.opacity = 0.5; // Dim other parts
          }
        }
      });
      
      requestRender();
    }
  };

  const onContextCreate = async (gl: any) => {
    // ...existing code...
  };

  return (
    <View style={styles.container}>
      <GLView
        style={styles.glView}
        onContextCreate={onContextCreate}
      />
      
      <View style={styles.touchHandler} {...panResponder.panHandlers} />
      
      {/* Simplified labels panel instead of floating labels */}
      {showLabels && (
        <Animated.View style={[styles.labelsPanel, { opacity: labelOpacity }]}>
          {labels.map(label => (
            <TouchableOpacity
              key={label.id}
              style={[
                styles.labelItem,
                selectedLabel === label.id && { backgroundColor: `${label.color}50` }
              ]}
              onPress={() => selectLabel(label.id)}
            >
              <View style={[styles.colorIndicator, { backgroundColor: label.color }]} />
              <Text style={styles.labelText}>{label.name}</Text>
            </TouchableOpacity>
          ))}
        </Animated.View>
      )}
      
      {/* Control buttons */}
      <View style={styles.controlsContainer}>
        <TouchableOpacity 
          style={styles.controlButton} 
          onPress={toggleLabels}
          activeOpacity={0.7}
        >
          <Text style={styles.buttonText}>
            {showLabels ? 'Hide Labels' : 'Show Labels'}
          </Text>
        </TouchableOpacity>
        
        <TouchableOpacity 
          style={styles.controlButton} 
          onPress={resetModel}
          activeOpacity={0.7}
        >
          <Text style={styles.buttonText}>Reset View</Text>
        </TouchableOpacity>
      </View>
    </View>
  );
}

const styles = StyleSheet.create({
  container: {
    flex: 1,
    backgroundColor: '#000000',
  },
  glView: {
    flex: 1,
    position: 'absolute',
    top: 0,
    left: 0,
    right: 0,
    bottom: 0,
  },
  touchHandler: {
    position: 'absolute',
    top: 0,
    left: 0,
    right: 0,
    bottom: 0,
    backgroundColor: 'transparent',
  },
  resetButton: {
    position: 'absolute',
    bottom: 20,
    alignSelf: 'center',
    backgroundColor: 'rgba(0, 0, 0, 0.6)',
    paddingVertical: 8,
    paddingHorizontal: 16,
    borderRadius: 20,
    borderWidth: 1,
    borderColor: '#ffffff',
  },
  resetButtonText: {
    color: '#ffffff',
    fontWeight: 'bold',
    fontSize: 16,
  },
  controlsContainer: {
    position: 'absolute',
    bottom: 20,
    left: 0,
    right: 0,
    flexDirection: 'row',
    justifyContent: 'center',
    gap: 10,
  },
  controlButton: {
    backgroundColor: 'rgba(0, 0, 0, 0.6)',
    paddingVertical: 8,
    paddingHorizontal: 16,
    borderRadius: 20,
    borderWidth: 1,
    borderColor: '#ffffff',
  },
  buttonText: {
    color: '#ffffff',
    fontWeight: 'bold',
    fontSize: 14,
  },
  labelsPanel: {
    position: 'absolute',
    top: 10,
    right: 10,
    backgroundColor: 'rgba(0, 0, 0, 0.7)',
    borderRadius: 10,
    padding: 10,
    maxWidth: 200,
    maxHeight: '60%',
  },
  labelItem: {
    flexDirection: 'row',
    alignItems: 'center',
    padding: 5,
    marginVertical: 2,
    borderRadius: 5,
  },
  colorIndicator: {
    width: 12,
    height: 12,
    borderRadius: 6,
    marginRight: 8,
  },
  labelText: {
    color: '#FFFFFF',
    fontSize: 12,
    fontWeight: 'bold',
  },
});<|MERGE_RESOLUTION|>--- conflicted
+++ resolved
@@ -51,21 +51,51 @@
   ];
 
   const getAnatomicalColor = (meshName: string, index: number): string => {
-    // ...existing code...
-  };
-
-  const loadModel = async () => {
-    // ...existing code...
+    // If we have a specific part in our mapping, use its color
+    const part = anatomicalParts[index % anatomicalParts.length];
+    return part ? part.color : '#CCCCCC'; // Default gray if no mapping
+  };
+
+  const loadModel = async (): Promise<string | null> => {
+    try {
+      await MODEL.downloadAsync();
+      return MODEL.uri;
+    } catch (error) {
+      console.error('Error downloading model:', error);
+      return null;
+    }
   };
 
   // Function to calculate distance between two touches for pinch-to-zoom
   const getDistance = (touches: any[]): number => {
-    // ...existing code...
+    if (touches.length < 2) return 0;
+    
+    const dx = touches[0].pageX - touches[1].pageX;
+    const dy = touches[0].pageY - touches[1].pageY;
+    return Math.sqrt(dx * dx + dy * dy);
   };
 
   // Function to normalize model size
-  const normalizeModel = (modelScene: THREE.Object3D) => {
-    // ...existing code...
+  const normalizeModel = (modelScene: THREE.Object3D): void => {
+    // Calculate bounding box to determine model size
+    const box = new THREE.Box3().setFromObject(modelScene);
+    const size = box.getSize(new THREE.Vector3());
+    const maxDim = Math.max(size.x, size.y, size.z);
+    
+    // Scale model to a reasonable size (assuming normalized size is 2 units)
+    const scale = 2 / maxDim;
+    modelScene.scale.set(scale, scale, scale);
+    
+    // Update zoom reference to match the normalized scale
+    zoomRef.current.scale = scale;
+    
+    // Center the model
+    const center = box.getCenter(new THREE.Vector3());
+    modelScene.position.sub(center);
+    
+    // Update the model's matrix
+    modelScene.updateMatrix();
+    modelScene.updateMatrixWorld(true);
   };
 
   // Create pan responder for handling touch gestures
@@ -217,7 +247,7 @@
   const windowHeight = Dimensions.get('window').height;
 
   // Simplified function to extract labels from model
-  const extractLabelsFromModel = (modelScene: THREE.Object3D) => {
+  const extractLabelsFromModel = (modelScene: THREE.Object3D): void => {
     // Create a simple label for each anatomical part
     const extractedLabels = anatomicalParts.map((part, index) => ({
       id: `label-${index}`,
@@ -230,7 +260,7 @@
   };
 
   // Function to toggle labels visibility
-  const toggleLabels = () => {
+  const toggleLabels = (): void => {
     const newState = !showLabels;
     setShowLabels(newState);
     
@@ -243,7 +273,7 @@
   };
 
   // Function to request a render update
-  const requestRender = () => {
+  const requestRender = (): void => {
     if (glRef.current && sceneRef.current && cameraRef.current && rendererRef.current) {
       // Update the model's matrices to ensure proper transformation
       if (model && model.scene) {
@@ -255,9 +285,7 @@
     }
   };
 
-<<<<<<< HEAD
-=======
-  const onContextCreate = async (gl: any) => {
+  const onContextCreate = async (gl: any): Promise<void> => {
     // Store GL instance in ref
     glRef.current = gl;
     
@@ -289,9 +317,9 @@
       // For Expo managed workflows, this approach works well
       const response = await fetch(modelURI);
       const blob = await response.blob();
-      const arrayBuffer = await new Promise((resolve, reject) => {
+      const arrayBuffer = await new Promise<ArrayBuffer>((resolve, reject) => {
         const reader = new FileReader();
-        reader.onload = () => resolve(reader.result);
+        reader.onload = () => resolve(reader.result as ArrayBuffer);
         reader.onerror = reject;
         reader.readAsArrayBuffer(blob);
       });
@@ -299,7 +327,7 @@
       // Fix: Assign to the model variable declared at component scope
       model = await new Promise<GLTF>((resolve, reject) => {
         loader.parse(
-          arrayBuffer as ArrayBuffer,
+          arrayBuffer,
           '',
           resolve,
           reject
@@ -308,7 +336,7 @@
 
       // Replace all materials with anatomically colored materials based on mesh index
       let meshIndex = 0;
-      model.scene.traverse((child) => {
+      model.scene.traverse((child: THREE.Object3D) => {
         if (child instanceof THREE.Mesh) {
           // Get appropriate color for this anatomical part
           const colorHex = getAnatomicalColor(child.name, meshIndex);
@@ -379,9 +407,8 @@
     gl.endFrameEXP();
   };
 
->>>>>>> 46d70843
   // Function to reset model position, rotation and zoom
-  const resetModel = () => {
+  const resetModel = (): void => {
     if (model && model.scene) {
       // Calculate bounding box to determine model size
       const box = new THREE.Box3().setFromObject(model.scene);
@@ -408,7 +435,7 @@
     
     // Reset all material opacities
     if (model && model.scene) {
-      model.scene.traverse((child) => {
+      model.scene.traverse((child: THREE.Object3D) => {
         if (child instanceof THREE.Mesh && child.material) {
           const material = child.material as THREE.MeshPhongMaterial;
           material.opacity = 0.95;
@@ -420,14 +447,14 @@
   };
 
   // Select a label to highlight its corresponding part
-  const selectLabel = (labelId: string) => {
+  const selectLabel = (labelId: string): void => {
     setSelectedLabel(labelId === selectedLabel ? null : labelId);
     
     // Highlight the corresponding model part
     if (model && model.scene) {
       const selectedPart = labels.find(l => l.id === labelId);
       
-      model.scene.traverse((child) => {
+      model.scene.traverse((child: THREE.Object3D) => {
         if (child instanceof THREE.Mesh && child.material) {
           const material = child.material as THREE.MeshPhongMaterial;
           
@@ -446,10 +473,6 @@
       
       requestRender();
     }
-  };
-
-  const onContextCreate = async (gl: any) => {
-    // ...existing code...
   };
 
   return (
